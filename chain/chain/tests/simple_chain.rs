<<<<<<< HEAD
use near_chain::test_utils::setup;
use near_chain::{Block, ErrorKind, Provenance};
use near_primitives::test_utils::init_test_logger;
use std::collections::HashMap;
=======
use std::collections::HashMap;

use near_chain::test_utils::{setup, setup_with_tx_validity_period};
use near_chain::{Block, ErrorKind, Provenance};
use near_crypto::{KeyType, Signature, Signer};
use near_primitives::hash::{hash, CryptoHash};
use near_primitives::test_utils::init_test_logger;
use near_primitives::transaction::{SignedTransaction, Transaction};
use near_primitives::types::MerkleHash;
>>>>>>> e58a1c88

#[test]
fn empty_chain() {
    init_test_logger();
    let (chain, _, _) = setup();
    assert_eq!(chain.head().unwrap().height, 0);
}

#[test]
fn build_chain() {
    init_test_logger();
    let (mut chain, _, signer) = setup();
    for i in 0..4 {
        let prev_hash = chain.head_header().unwrap().hash();
        let prev = chain.get_block(&prev_hash).unwrap();
        let block = Block::empty(&prev, signer.clone());
        let tip =
            chain.process_block(&None, block, Provenance::PRODUCED, |_, _, _| {}, |_| {}).unwrap();
        assert_eq!(tip.unwrap().height, i + 1);
    }
    assert_eq!(chain.head().unwrap().height, 4);
}

#[test]
fn build_chain_with_orhpans() {
    init_test_logger();
    let (mut chain, _, signer) = setup();
    let mut blocks = vec![chain.get_block(&chain.genesis().hash()).unwrap().clone()];
    for i in 1..4 {
        let block = Block::empty(&blocks[i - 1], signer.clone());
        blocks.push(block);
    }
<<<<<<< HEAD
    let last_block = &blocks[blocks.len() - 1];
    let block = Block::produce(
        &last_block.header,
        10,
        last_block.chunks.clone(),
        last_block.header.epoch_id.clone(),
        vec![],
        HashMap::default(),
        0,
        0,
        signer.clone(),
    );
    assert_eq!(
        chain
            .process_block(&None, block, Provenance::PRODUCED, |_, _, _| {}, |_| {})
            .unwrap_err()
            .kind(),
=======
    let block = Block::produce(
        &blocks[blocks.len() - 1].header,
        10,
        blocks[blocks.len() - 1].header.inner.prev_state_root,
        blocks[blocks.len() - 1].header.inner.epoch_hash,
        vec![],
        HashMap::default(),
        vec![],
        signer.clone(),
    );
    assert_eq!(
        chain.process_block(block, Provenance::PRODUCED, |_, _, _| {}).unwrap_err().kind(),
>>>>>>> e58a1c88
        ErrorKind::Orphan
    );
    assert_eq!(
        chain
            .process_block(&None, blocks.pop().unwrap(), Provenance::PRODUCED, |_, _, _| {}, |_| {})
            .unwrap_err()
            .kind(),
        ErrorKind::Orphan
    );
    assert_eq!(
        chain
            .process_block(&None, blocks.pop().unwrap(), Provenance::PRODUCED, |_, _, _| {}, |_| {})
            .unwrap_err()
            .kind(),
        ErrorKind::Orphan
    );
<<<<<<< HEAD
    let res = chain.process_block(
        &None,
        blocks.pop().unwrap(),
        Provenance::PRODUCED,
        |_, _, _| {},
        |_| {},
    );
=======
    let res = chain.process_block(blocks.pop().unwrap(), Provenance::PRODUCED, |_, _, _| {});
>>>>>>> e58a1c88
    assert_eq!(res.unwrap().unwrap().height, 10);
    assert_eq!(
        chain
            .process_block(&None, blocks.pop().unwrap(), Provenance::PRODUCED, |_, _, _| {}, |_| {})
            .unwrap_err()
            .kind(),
        ErrorKind::Unfit("already known in store".to_string())
    );
}

#[test]
fn build_chain_with_skips_and_forks() {
    init_test_logger();
    let (mut chain, _, signer) = setup();
    let genesis = chain.get_block(&chain.genesis().hash()).unwrap();
    let b1 = Block::empty(&genesis, signer.clone());
    let b2 = Block::empty_with_height(&genesis, 2, signer.clone());
    let b3 = Block::empty_with_height(&b1, 3, signer.clone());
    let b4 = Block::empty_with_height(&b2, 4, signer.clone());
    let b5 = Block::empty(&b4, signer);
    assert!(chain.process_block(&None, b1, Provenance::PRODUCED, |_, _, _| {}, |_| {}).is_ok());
    assert!(chain.process_block(&None, b2, Provenance::PRODUCED, |_, _, _| {}, |_| {}).is_ok());
    assert!(chain.process_block(&None, b3, Provenance::PRODUCED, |_, _, _| {}, |_| {}).is_ok());
    assert!(chain.process_block(&None, b4, Provenance::PRODUCED, |_, _, _| {}, |_| {}).is_ok());
    assert!(chain.process_block(&None, b5, Provenance::PRODUCED, |_, _, _| {}, |_| {}).is_ok());
    assert!(chain.get_header_by_height(1).is_err());
    assert_eq!(chain.get_header_by_height(5).unwrap().inner.height, 5);
}

#[test]
fn test_apply_expired_tx() {
    init_test_logger();
    let (mut chain, _, signer) = setup_with_tx_validity_period(0);
    let b1 = Block::empty(chain.genesis(), signer.clone());
    let tx = SignedTransaction::new(
        Signature::empty(KeyType::ED25519),
        Transaction {
            signer_id: "".to_string(),
            public_key: signer.public_key(),
            nonce: 0,
            receiver_id: "".to_string(),
            block_hash: b1.hash(),
            actions: vec![],
        },
    );
    let b2 = Block::produce(
        chain.genesis(),
        2,
        MerkleHash::default(),
        CryptoHash::default(),
        vec![tx],
        HashMap::default(),
        vec![],
        signer.clone(),
    );
    assert!(chain.process_block(b1, Provenance::PRODUCED, |_, _, _| {}).is_ok());
    assert!(chain.process_block(b2, Provenance::PRODUCED, |_, _, _| {}).is_err());
}

#[test]
fn test_tx_wrong_fork() {
    init_test_logger();
    let (mut chain, _, signer) = setup();
    let b1 = Block::empty(chain.genesis(), signer.clone());
    let tx = SignedTransaction::new(
        Signature::empty(KeyType::ED25519),
        Transaction {
            signer_id: "".to_string(),
            public_key: signer.public_key(),
            nonce: 0,
            receiver_id: "".to_string(),
            block_hash: hash(&[2]),
            actions: vec![],
        },
    );
    let b2 = Block::produce(
        chain.genesis(),
        2,
        MerkleHash::default(),
        CryptoHash::default(),
        vec![tx],
        HashMap::default(),
        vec![],
        signer.clone(),
    );
    assert!(chain.process_block(b1, Provenance::PRODUCED, |_, _, _| {}).is_ok());
    assert!(chain.process_block(b2, Provenance::PRODUCED, |_, _, _| {}).is_err());
}<|MERGE_RESOLUTION|>--- conflicted
+++ resolved
@@ -1,19 +1,11 @@
-<<<<<<< HEAD
-use near_chain::test_utils::setup;
-use near_chain::{Block, ErrorKind, Provenance};
-use near_primitives::test_utils::init_test_logger;
-use std::collections::HashMap;
-=======
-use std::collections::HashMap;
-
 use near_chain::test_utils::{setup, setup_with_tx_validity_period};
 use near_chain::{Block, ErrorKind, Provenance};
 use near_crypto::{KeyType, Signature, Signer};
 use near_primitives::hash::{hash, CryptoHash};
 use near_primitives::test_utils::init_test_logger;
 use near_primitives::transaction::{SignedTransaction, Transaction};
-use near_primitives::types::MerkleHash;
->>>>>>> e58a1c88
+use near_primitives::types::{EpochId, MerkleHash};
+use std::collections::HashMap;
 
 #[test]
 fn empty_chain() {
@@ -46,13 +38,12 @@
         let block = Block::empty(&blocks[i - 1], signer.clone());
         blocks.push(block);
     }
-<<<<<<< HEAD
     let last_block = &blocks[blocks.len() - 1];
     let block = Block::produce(
         &last_block.header,
         10,
         last_block.chunks.clone(),
-        last_block.header.epoch_id.clone(),
+        last_block.header.inner.epoch_id.clone(),
         vec![],
         HashMap::default(),
         0,
@@ -64,20 +55,6 @@
             .process_block(&None, block, Provenance::PRODUCED, |_, _, _| {}, |_| {})
             .unwrap_err()
             .kind(),
-=======
-    let block = Block::produce(
-        &blocks[blocks.len() - 1].header,
-        10,
-        blocks[blocks.len() - 1].header.inner.prev_state_root,
-        blocks[blocks.len() - 1].header.inner.epoch_hash,
-        vec![],
-        HashMap::default(),
-        vec![],
-        signer.clone(),
-    );
-    assert_eq!(
-        chain.process_block(block, Provenance::PRODUCED, |_, _, _| {}).unwrap_err().kind(),
->>>>>>> e58a1c88
         ErrorKind::Orphan
     );
     assert_eq!(
@@ -94,7 +71,6 @@
             .kind(),
         ErrorKind::Orphan
     );
-<<<<<<< HEAD
     let res = chain.process_block(
         &None,
         blocks.pop().unwrap(),
@@ -102,9 +78,6 @@
         |_, _, _| {},
         |_| {},
     );
-=======
-    let res = chain.process_block(blocks.pop().unwrap(), Provenance::PRODUCED, |_, _, _| {});
->>>>>>> e58a1c88
     assert_eq!(res.unwrap().unwrap().height, 10);
     assert_eq!(
         chain
@@ -138,7 +111,8 @@
 fn test_apply_expired_tx() {
     init_test_logger();
     let (mut chain, _, signer) = setup_with_tx_validity_period(0);
-    let b1 = Block::empty(chain.genesis(), signer.clone());
+    let genesis = chain.get_block_by_height(0).unwrap().clone();
+    let b1 = Block::empty(&genesis, signer.clone());
     let tx = SignedTransaction::new(
         Signature::empty(KeyType::ED25519),
         Transaction {
@@ -151,24 +125,26 @@
         },
     );
     let b2 = Block::produce(
-        chain.genesis(),
+        &chain.genesis(),
         2,
-        MerkleHash::default(),
-        CryptoHash::default(),
+        genesis.chunks.clone(),
+        EpochId::default(),
         vec![tx],
         HashMap::default(),
-        vec![],
+        0,
+        0,
         signer.clone(),
     );
-    assert!(chain.process_block(b1, Provenance::PRODUCED, |_, _, _| {}).is_ok());
-    assert!(chain.process_block(b2, Provenance::PRODUCED, |_, _, _| {}).is_err());
+    assert!(chain.process_block(&None, b1, Provenance::PRODUCED, |_, _, _| {}, |_| {}).is_ok());
+    assert!(chain.process_block(&None, b2, Provenance::PRODUCED, |_, _, _| {}, |_| {}).is_err());
 }
 
 #[test]
 fn test_tx_wrong_fork() {
     init_test_logger();
     let (mut chain, _, signer) = setup();
-    let b1 = Block::empty(chain.genesis(), signer.clone());
+    let genesis = chain.get_block_by_height(0).unwrap();
+    let b1 = Block::empty(genesis, signer.clone());
     let tx = SignedTransaction::new(
         Signature::empty(KeyType::ED25519),
         Transaction {
@@ -181,15 +157,16 @@
         },
     );
     let b2 = Block::produce(
-        chain.genesis(),
+        &genesis.header,
         2,
-        MerkleHash::default(),
-        CryptoHash::default(),
+        genesis.chunks.clone(),
+        EpochId::default(),
         vec![tx],
         HashMap::default(),
-        vec![],
+        0,
+        0,
         signer.clone(),
     );
-    assert!(chain.process_block(b1, Provenance::PRODUCED, |_, _, _| {}).is_ok());
-    assert!(chain.process_block(b2, Provenance::PRODUCED, |_, _, _| {}).is_err());
+    assert!(chain.process_block(&None, b1, Provenance::PRODUCED, |_, _, _| {}, |_| {}).is_ok());
+    assert!(chain.process_block(&None, b2, Provenance::PRODUCED, |_, _, _| {}, |_| {}).is_err());
 }