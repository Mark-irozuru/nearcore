use std::convert::TryFrom;
use std::io::{Cursor, Read, Write};
use std::path::Path;
use std::sync::{Arc, Mutex, RwLock};

use byteorder::{LittleEndian, ReadBytesExt, WriteBytesExt};
use log::{debug, error, info};

use near_chain::{
    BlockHeader, Error, ErrorKind, ReceiptResult, RuntimeAdapter, ValidTransaction, Weight,
};
<<<<<<< HEAD
use near_primitives::account::AccessKey;
=======
use near_primitives::account::{AccessKey, Account};
>>>>>>> 8cc3c34d
use near_primitives::crypto::signature::{verify, PublicKey, Signature};
use near_primitives::hash::{hash, CryptoHash};
use near_primitives::rpc::{AccountViewCallResult, QueryResponse, ViewStateResult};
use near_primitives::transaction::{ReceiptTransaction, SignedTransaction, TransactionResult};
use near_primitives::types::{AccountId, BlockIndex, MerkleHash, ShardId, ValidatorStake};
use near_primitives::utils::prefix_for_access_key;
<<<<<<< HEAD
use near_store::{get, Store, StoreUpdate, Trie, TrieUpdate, WrappedTrieChanges, COL_BLOCK_HEADER};
=======
use near_store::{
    get_access_key_raw, get_account, set_account, Store, StoreUpdate, Trie, TrieUpdate,
    WrappedTrieChanges,
};
>>>>>>> 8cc3c34d
use near_verifier::TransactionVerifier;
use node_runtime::adapter::query_client;
use node_runtime::ethereum::EthashProvider;
use node_runtime::state_viewer::TrieViewer;
use node_runtime::{ApplyState, Runtime, ETHASH_CACHE_PATH};

use crate::config::GenesisConfig;
use crate::validator_manager::{ValidatorEpochConfig, ValidatorManager};
use kvdb::DBValue;
<<<<<<< HEAD
use near_primitives::sharding::ShardChunkHeader;
=======
use std::collections::BTreeSet;
>>>>>>> 8cc3c34d

const POISONED_LOCK_ERR: &str = "The lock was poisoned.";

/// Defines Nightshade state transition, validator rotation and block weight for fork choice rule.
/// TODO: this possibly should be merged with the runtime cargo or at least reconsiled on the interfaces.
pub struct NightshadeRuntime {
    genesis_config: GenesisConfig,

    store: Arc<Store>,
    pub trie: Arc<Trie>,
    trie_viewer: TrieViewer,
    runtime: Runtime,
    validator_manager: RwLock<ValidatorManager>,
}

impl NightshadeRuntime {
    pub fn new(home_dir: &Path, store: Arc<Store>, genesis_config: GenesisConfig) -> Self {
        let trie = Arc::new(Trie::new(store.clone()));
        let mut ethash_dir = home_dir.to_owned();
        ethash_dir.push(ETHASH_CACHE_PATH);
        let ethash_provider = Arc::new(Mutex::new(EthashProvider::new(ethash_dir.as_path())));
        let runtime = Runtime::new(ethash_provider.clone());
        let trie_viewer = TrieViewer::new(ethash_provider);
        let initial_epoch_config = ValidatorEpochConfig {
            epoch_length: genesis_config.epoch_length,
            rng_seed: [0; 32],
            num_shards: genesis_config.block_producers_per_shard.len() as ShardId,
            num_block_producers: genesis_config.num_block_producers,
            block_producers_per_shard: genesis_config.block_producers_per_shard.clone(),
            avg_fisherman_per_shard: genesis_config.avg_fisherman_per_shard.clone(),
            validator_kickout_threshold: genesis_config.validator_kickout_threshold,
        };
        let validator_manager = RwLock::new(
            ValidatorManager::new(
                initial_epoch_config,
                genesis_config
                    .validators
                    .iter()
                    .map(|account_info| ValidatorStake {
                        account_id: account_info.account_id.clone(),
                        public_key: PublicKey::try_from(account_info.public_key.0.as_str())
                            .unwrap(),
                        amount: account_info.amount,
                    })
                    .collect(),
                store.clone(),
            )
            .expect("Failed to start Validator Manager"),
        );
        NightshadeRuntime { genesis_config, store, trie, runtime, trie_viewer, validator_manager }
    }
<<<<<<< HEAD

    fn get_block_proposer_info(
        &self,
        parent_hash: CryptoHash,
        height: BlockIndex,
    ) -> Result<ValidatorStake, Box<dyn std::error::Error>> {
        let mut vm = self.validator_manager.write().expect(POISONED_LOCK_ERR);
        let (epoch_hash, idx) = vm.get_epoch_offset(parent_hash, height)?;
        let validator_assignemnt = vm.get_validators(epoch_hash)?;
        let total_seats: u64 = validator_assignemnt.block_producers.iter().sum();
        let mut cur_seats = 0;
        for (i, seats) in validator_assignemnt.block_producers.iter().enumerate() {
            if cur_seats + seats > idx % total_seats {
                return Ok(validator_assignemnt.validators[i].clone());
            }
            cur_seats += seats;
        }
        unreachable!()
    }

    fn get_chunk_proposer_info(
        &self,
        parent_hash: CryptoHash,
        height: BlockIndex,
        shard_id: ShardId,
    ) -> Result<ValidatorStake, Box<dyn std::error::Error>> {
        let mut vm = self.validator_manager.write().expect(POISONED_LOCK_ERR);
        let (epoch_hash, idx) = vm.get_epoch_offset(parent_hash, height)?;
        let validator_assignemnt = vm.get_validators(epoch_hash)?;
        let total_seats: u64 = validator_assignemnt.chunk_producers[shard_id as usize]
            .iter()
            .map(|(_, seats)| seats)
            .sum();
        let mut cur_seats = 0;
        for (index, seats) in validator_assignemnt.chunk_producers[shard_id as usize].iter() {
            if cur_seats + seats > idx % total_seats {
                return Ok(validator_assignemnt.validators[*index].clone());
            }
            cur_seats += seats;
        }
        unreachable!()
    }
=======
>>>>>>> 8cc3c34d
}

impl RuntimeAdapter for NightshadeRuntime {
    fn genesis_state(&self) -> (StoreUpdate, Vec<MerkleHash>) {
        let mut store_update = self.store.store_update();
        let mut state_roots = vec![];
        for shard_id in 0..self.genesis_config.block_producers_per_shard.len() as ShardId {
            let validators = self
                .genesis_config
                .validators
                .iter()
                .filter_map(|account_info| {
                    if self.account_id_to_shard_id(&account_info.account_id) == shard_id {
                        Some((
                            account_info.account_id.clone(),
                            account_info.public_key.clone(),
                            account_info.amount,
                        ))
                    } else {
                        None
                    }
                })
                .collect::<Vec<_>>();
            let state_update = TrieUpdate::new(self.trie.clone(), MerkleHash::default());
            let (shard_store_update, state_root) = self.runtime.apply_genesis_state(
                state_update,
                &validators,
                &self.genesis_config.records[shard_id as usize],
            );
            store_update.merge(shard_store_update);
            state_roots.push(state_root);
        }
        (store_update, state_roots)
    }

    fn compute_block_weight(
        &self,
        prev_header: &BlockHeader,
        header: &BlockHeader,
    ) -> Result<Weight, Error> {
        let mut vm = self.validator_manager.write().expect(POISONED_LOCK_ERR);
        let validator = vm
            .get_block_proposer_info(header.epoch_hash, header.height)
            .map_err(|err| ErrorKind::Other(err.to_string()))?;
        if !header.verify_block_producer(&validator.public_key) {
            return Err(ErrorKind::InvalidBlockProposer.into());
        }
        Ok(prev_header.total_weight.next(header.approval_sigs.len() as u64))
    }

    fn verify_chunk_header_signature(&self, header: &ShardChunkHeader) -> bool {
        let public_key = &self
            .get_chunk_proposer_info(header.prev_block_hash, header.height_created, header.shard_id)
            .map(|vs| vs.public_key);
        if let Ok(public_key) = public_key {
            verify(header.chunk_hash().0.as_ref(), &header.signature, public_key)
        } else {
            false
        }
    }

    fn get_epoch_block_proposers(
        &self,
        epoch_hash: CryptoHash,
    ) -> Result<Vec<AccountId>, Box<dyn std::error::Error>> {
        let mut vm = self.validator_manager.write().expect(POISONED_LOCK_ERR);
        let validator_assignment = vm.get_validators(epoch_hash)?;
        Ok(validator_assignment
            .block_producers
            .iter()
            .map(|index| validator_assignment.validators[*index].account_id.clone())
            .collect())
    }

    fn get_block_proposer(
        &self,
        epoch_hash: CryptoHash,
        height: BlockIndex,
    ) -> Result<AccountId, Box<dyn std::error::Error>> {
        let mut vm = self.validator_manager.write().expect(POISONED_LOCK_ERR);
        Ok(vm.get_block_proposer_info(epoch_hash, height)?.account_id)
    }

    fn get_chunk_proposer(
        &self,
        parent_hash: CryptoHash,
        height: BlockIndex,
        shard_id: ShardId,
    ) -> Result<AccountId, Box<dyn std::error::Error>> {
<<<<<<< HEAD
        Ok(self.get_chunk_proposer_info(parent_hash, height, shard_id)?.account_id)
=======
        let mut vm = self.validator_manager.write().expect(POISONED_LOCK_ERR);
        let (epoch_hash, idx) = vm.get_epoch_offset(parent_hash, height)?;
        let validator_assignemnt = vm.get_validators(epoch_hash)?;
        let total_seats: u64 = validator_assignemnt.chunk_producers[shard_id as usize]
            .iter()
            .map(|(_, seats)| seats)
            .sum();
        let mut cur_seats = 0;
        for (index, seats) in validator_assignemnt.chunk_producers[shard_id as usize].iter() {
            if cur_seats + *seats > idx % total_seats {
                return Ok(validator_assignemnt.validators[*index].account_id.clone());
            }
            cur_seats += *seats;
        }
        unreachable!()
>>>>>>> 8cc3c34d
    }

    fn check_validator_signature(
        &self,
        epoch_hash: &CryptoHash,
        account_id: &AccountId,
        data: &[u8],
        signature: &Signature,
    ) -> bool {
        let mut vm = self.validator_manager.write().expect(POISONED_LOCK_ERR);
        if let Ok(validators) = vm.get_validators(*epoch_hash) {
            if let Some(idx) = validators.validator_to_index.get(account_id) {
                let staking_key = &validators.validators[*idx].public_key;
                return verify(data, signature, staking_key);
            }
        }
        false
    }

    fn num_shards(&self) -> ShardId {
        // TODO: should be dynamic.
        self.genesis_config.block_producers_per_shard.len() as ShardId
    }

    fn num_total_parts(&self, parent_hash: CryptoHash) -> usize {
        let mut vm = self.validator_manager.write().expect(POISONED_LOCK_ERR);
        let (epoch_hash, _idx) = vm.get_epoch_offset(parent_hash, 0).unwrap();
        if let Ok(validator_assignment) = vm.get_validators(epoch_hash) {
            let ret = validator_assignment.validators.len();
            if ret > 1 {
                ret
            } else {
                2
            }
        } else {
            2
        }
    }

    fn num_data_parts(&self, parent_hash: CryptoHash) -> usize {
        let total_parts = self.num_total_parts(parent_hash);
        if total_parts <= 3 {
            1
        } else {
            (total_parts - 1) / 3
        }
    }

    fn account_id_to_shard_id(&self, account_id: &AccountId) -> ShardId {
        let mut cursor = Cursor::new((hash(&account_id.clone().into_bytes()).0).0);
        cursor.read_u64::<LittleEndian>().expect("Must not happened") % (self.num_shards())
    }

    fn get_part_owner(
        &self,
        parent_hash: CryptoHash,
        part_id: u64,
    ) -> Result<String, Box<dyn std::error::Error>> {
        let mut vm = self.validator_manager.write().expect(POISONED_LOCK_ERR);
        let (epoch_hash, _idx) = vm.get_epoch_offset(parent_hash, 0)?;
        let validator_assignment = vm.get_validators(epoch_hash)?;

        return Ok(validator_assignment.validators
            [part_id as usize % validator_assignment.validators.len()]
        .account_id
        .clone());
    }

    fn cares_about_shard(
        &self,
        account_id: &AccountId,
        parent_hash: CryptoHash,
        shard_id: ShardId,
    ) -> bool {
        let mut vm = self.validator_manager.write().expect(POISONED_LOCK_ERR);
        let (epoch_hash, _idx) = match vm.get_epoch_offset(parent_hash, 0) {
            Ok(tuple) => tuple,
            Err(_) => return false,
        };
        if let Ok(validator_assignment) = vm.get_validators(epoch_hash) {
            for (index, _seats) in validator_assignment.chunk_producers[shard_id as usize].iter() {
                if validator_assignment.validators[*index].account_id == *account_id {
                    return true;
                }
            }
        }
        false
    }

    fn will_care_about_shard(
        &self,
        account_id: &AccountId,
        parent_hash: CryptoHash,
        shard_id: ShardId,
    ) -> bool {
        let mut vm = self.validator_manager.write().expect(POISONED_LOCK_ERR);
        let epoch_hash = match vm.get_next_epoch_hash(parent_hash) {
            Ok(tuple) => tuple,
            Err(_) => return false,
        };
        if let Ok(validator_assignment) = vm.get_validators(epoch_hash) {
            for (index, _seats) in validator_assignment.chunk_producers[shard_id as usize].iter() {
                if validator_assignment.validators[*index].account_id == *account_id {
                    return true;
                }
            }
        }
        false
    }

    fn validate_tx(
        &self,
        _shard_id: ShardId,
        state_root: MerkleHash,
        transaction: SignedTransaction,
    ) -> Result<ValidTransaction, String> {
        let state_update = TrieUpdate::new(self.trie.clone(), state_root);
        let verifier = TransactionVerifier::new(&state_update);
        if let Err(err) = verifier.verify_transaction(&transaction) {
            debug!(target: "runtime", "Tx {:?} validation failed: {:?}", transaction, err);
            return Err(err);
        }
        Ok(ValidTransaction { transaction })
    }

    fn add_validator_proposals(
        &self,
        parent_hash: CryptoHash,
        current_hash: CryptoHash,
        block_index: BlockIndex,
        proposals: Vec<ValidatorStake>,
        validator_mask: Vec<bool>,
    ) -> Result<(), Box<dyn std::error::Error>> {
        // Deal with validator proposals and epoch finishing.
        let mut vm = self.validator_manager.write().expect(POISONED_LOCK_ERR);
        // TODO: don't commit here, instead contribute to upstream store update.
        vm.add_proposals(parent_hash, current_hash, block_index, proposals, validator_mask)?
            .commit()
            .map_err(|err| err.into())
    }

    fn get_epoch_offset(
        &self,
        parent_hash: CryptoHash,
        block_index: BlockIndex,
    ) -> Result<(CryptoHash, BlockIndex), Box<dyn std::error::Error>> {
        let vm = self.validator_manager.read().expect(POISONED_LOCK_ERR);
        Ok(vm.get_epoch_offset(parent_hash, block_index)?)
    }

    fn apply_transactions(
        &self,
        shard_id: ShardId,
        state_root: &MerkleHash,
        block_index: BlockIndex,
        prev_block_hash: &CryptoHash,
<<<<<<< HEAD
        receipts: &Vec<ReceiptTransaction>,
=======
        block_hash: &CryptoHash,
        receipts: &Vec<Vec<ReceiptTransaction>>,
>>>>>>> 8cc3c34d
        transactions: &Vec<SignedTransaction>,
    ) -> Result<
        (
            WrappedTrieChanges,
            MerkleHash,
            Vec<TransactionResult>,
            ReceiptResult,
            Vec<ValidatorStake>,
        ),
        Box<dyn std::error::Error>,
    > {
        let mut state_update = TrieUpdate::new(self.trie.clone(), *state_root);
        {
            let mut vm = self.validator_manager.write().expect(POISONED_LOCK_ERR);
            let (epoch_hash, offset) = vm.get_epoch_offset(*prev_block_hash, block_index)?;
            if offset == 0 && epoch_hash != CryptoHash::default() {
                vm.finalize_epoch(&epoch_hash, prev_block_hash, block_hash)?;
                let prev_epoch_hash = vm.get_prev_epoch_hash(&epoch_hash)?;
                let prev_prev_stake_change =
                    vm.get_validators(prev_epoch_hash)?.stake_change.clone();
                let prev_stake_change = vm.get_validators(epoch_hash)?.stake_change.clone();
                let stake_change = &vm.get_validators(*block_hash)?.stake_change;
                let prev_keys: BTreeSet<_> = prev_stake_change.keys().collect();
                let keys: BTreeSet<_> = stake_change.keys().collect();

                for account_id in prev_keys.union(&keys) {
                    let account: Option<Account> = get_account(&state_update, account_id);
                    if let Some(mut account) = account {
                        let new_stake = *stake_change.get(*account_id).unwrap_or(&0);
                        let prev_stake = *prev_stake_change.get(*account_id).unwrap_or(&0);
                        let prev_prev_stake =
                            *prev_prev_stake_change.get(*account_id).unwrap_or(&0);
                        let max_of_stakes =
                            vec![prev_prev_stake, prev_stake, new_stake].into_iter().max().unwrap();
                        if account.staked < max_of_stakes {
                            error!("FATAL: staking invariance does not hold");
                        }
                        let return_stake = account.staked - max_of_stakes;
                        account.staked -= return_stake;
                        account.amount += return_stake;
                        set_account(&mut state_update, account_id, &account);
                    }
                }
            }
        }
        let apply_state = ApplyState {
            root: *state_root,
            shard_id,
            block_index,
            parent_block_hash: *prev_block_hash,
        };

        let apply_result =
            self.runtime.apply(state_update, &apply_state, &receipts, &transactions)?;

        Ok((
            WrappedTrieChanges::new(self.trie.clone(), apply_result.trie_changes),
            apply_result.root,
            apply_result.tx_result,
            apply_result.new_receipts,
            apply_result.validator_proposals,
        ))
    }

    fn query(
        &self,
        state_root: MerkleHash,
        height: BlockIndex,
        path_parts: Vec<&str>,
        data: &[u8],
    ) -> Result<QueryResponse, Box<dyn std::error::Error>> {
        query_client(self, state_root, height, path_parts, data)
    }

    fn dump_state(
        &self,
        shard_id: ShardId,
        state_root: MerkleHash,
    ) -> Result<Vec<u8>, Box<dyn std::error::Error>> {
        // TODO(1052): make sure state_root is present in the trie.
        // create snapshot.
        let mut result = vec![];
        let mut cursor = Cursor::new(&mut result);
        for item in self.trie.iter(&state_root)? {
            let (key, value) = item?;
            cursor.write_u32::<LittleEndian>(key.len() as u32)?;
            cursor.write_all(&key)?;
            cursor.write_u32::<LittleEndian>(value.len() as u32)?;
            cursor.write_all(value.as_ref())?;
        }
        // TODO(1048): Save on disk an snapshot, split into chunks and compressed. Send chunks instead of single blob.
        info!(target: "runtime", "Dumped state for shard #{} @ {}, size = {}", shard_id, state_root, result.len());
        Ok(result)
    }

    fn set_state(
        &self,
        shard_id: ShardId,
        state_root: MerkleHash,
        payload: Vec<u8>,
    ) -> Result<(), Box<dyn std::error::Error>> {
        info!(target: "runtime", "Setting state for shard #{} @ {}, size = {}", shard_id, state_root, payload.len());
        let mut state_update = TrieUpdate::new(self.trie.clone(), CryptoHash::default());
        let payload_len = payload.len();
        let mut cursor = Cursor::new(payload);
        while cursor.position() < payload_len as u64 {
            let key_len = cursor.read_u32::<LittleEndian>()? as usize;
            let mut key = vec![0; key_len];
            cursor.read_exact(&mut key)?;
            let value_len = cursor.read_u32::<LittleEndian>()? as usize;
            let mut value = vec![0; value_len];
            cursor.read_exact(&mut value)?;
            state_update.set(key, DBValue::from_slice(&value));
        }
        let (store_update, root) = state_update.finalize()?.into(self.trie.clone())?;
        if root != state_root {
            return Err("Invalid state root".into());
        }
        store_update.commit()?;
        Ok(())
    }

    fn is_epoch_second_block(
        &self,
        parent_hash: CryptoHash,
        index: BlockIndex,
    ) -> Result<bool, Box<dyn std::error::Error>> {
        let vm = self.validator_manager.read().expect(POISONED_LOCK_ERR);
        let prev_block_header =
            self.store.get_ser::<BlockHeader>(COL_BLOCK_HEADER, parent_hash.as_ref())?.unwrap();
        let (_epoch_hash, offset) = vm.get_epoch_offset(prev_block_header.prev_hash, index)?;
        Ok(offset == 0)
    }

    fn is_epoch_start(
        &self,
        parent_hash: CryptoHash,
        index: BlockIndex,
    ) -> Result<bool, Box<dyn std::error::Error>> {
        let vm = self.validator_manager.read().expect(POISONED_LOCK_ERR);
        let (_epoch_hash, offset) = vm.get_epoch_offset(parent_hash, index)?;
        Ok(offset == 0)
    }

    fn get_epoch_hash(
        &self,
        parent_hash: CryptoHash,
    ) -> Result<CryptoHash, Box<dyn std::error::Error>> {
        let vm = self.validator_manager.read().expect(POISONED_LOCK_ERR);
        Ok(vm.get_epoch_offset(parent_hash, 0)?.0)
    }
}

impl node_runtime::adapter::ViewRuntimeAdapter for NightshadeRuntime {
    fn view_account(
        &self,
        state_root: MerkleHash,
        account_id: &AccountId,
    ) -> Result<AccountViewCallResult, Box<dyn std::error::Error>> {
        let state_update = TrieUpdate::new(self.trie.clone(), state_root);
        self.trie_viewer.view_account(&state_update, account_id)
    }

    fn call_function(
        &self,
        state_root: MerkleHash,
        height: BlockIndex,
        contract_id: &AccountId,
        method_name: &str,
        args: &[u8],
        logs: &mut Vec<String>,
    ) -> Result<Vec<u8>, Box<dyn std::error::Error>> {
        let state_update = TrieUpdate::new(self.trie.clone(), state_root);
        self.trie_viewer.call_function(state_update, height, contract_id, method_name, args, logs)
    }

    fn view_access_key(
        &self,
        state_root: MerkleHash,
        account_id: &AccountId,
        public_key: &PublicKey,
    ) -> Result<Option<AccessKey>, Box<dyn std::error::Error>> {
        let state_update = TrieUpdate::new(self.trie.clone(), state_root);
        self.trie_viewer.view_access_key(&state_update, account_id, public_key)
    }

    fn view_access_keys(
        &self,
        state_root: MerkleHash,
        account_id: &AccountId,
    ) -> Result<Vec<(PublicKey, AccessKey)>, Box<dyn std::error::Error>> {
        let state_update = TrieUpdate::new(self.trie.clone(), state_root);
        let prefix = prefix_for_access_key(account_id);
        match state_update.iter(&prefix) {
            Ok(iter) => iter
                .map(|key| {
                    let public_key = &key[prefix.len()..];
                    let access_key = get_access_key_raw(&state_update, &key)
                        .ok_or("Missing key from iterator")?;
                    PublicKey::try_from(public_key)
                        .map_err(|err| format!("{}", err).into())
                        .map(|key| (key, access_key))
                })
                .collect::<Result<Vec<_>, Box<dyn std::error::Error>>>(),
            Err(e) => Err(e),
        }
    }

    fn view_state(
        &self,
        state_root: MerkleHash,
        account_id: &AccountId,
    ) -> Result<ViewStateResult, Box<dyn std::error::Error>> {
        let state_update = TrieUpdate::new(self.trie.clone(), state_root);
        self.trie_viewer.view_state(&state_update, account_id)
    }
}

#[cfg(test)]
mod test {
    use crate::config::{TESTING_INIT_BALANCE, TESTING_INIT_STAKE};
    use crate::runtime::POISONED_LOCK_ERR;
    use crate::test_utils::*;
    use crate::{get_store_path, GenesisConfig, NightshadeRuntime};
    use near_chain::RuntimeAdapter;
    use near_client::BlockProducer;
    use near_primitives::crypto::signer::{EDSigner, InMemorySigner};
    use near_primitives::hash::{hash, CryptoHash};
    use near_primitives::rpc::AccountViewCallResult;
    use near_primitives::serialize::BaseEncode;
    use near_primitives::transaction::{
        CreateAccountTransaction, ReceiptTransaction, SignedTransaction, StakeTransaction,
        TransactionBody,
    };
    use near_primitives::types::{Balance, BlockIndex, Nonce, ValidatorStake};
    use near_store::create_store;
    use node_runtime::adapter::ViewRuntimeAdapter;
    use tempdir::TempDir;

    fn stake(nonce: Nonce, sender: &BlockProducer, amount: Balance) -> SignedTransaction {
        TransactionBody::Stake(StakeTransaction {
            nonce,
            originator: sender.account_id.clone(),
            amount,
            public_key: sender.signer.public_key().to_base(),
        })
        .sign(&*sender.signer.clone())
    }

    impl NightshadeRuntime {
        fn update(
            &self,
            state_root: &CryptoHash,
            block_index: BlockIndex,
            prev_block_hash: &CryptoHash,
            block_hash: &CryptoHash,
            receipts: &Vec<Vec<ReceiptTransaction>>,
            transactions: &Vec<SignedTransaction>,
        ) -> (CryptoHash, Vec<ValidatorStake>, Vec<Vec<ReceiptTransaction>>) {
            let mut root = *state_root;
            let (wrapped_trie_changes, new_root, _tx_results, receipt_results, stakes) = self
                .apply_transactions(
                    0,
                    &root,
                    block_index,
                    prev_block_hash,
                    block_hash,
                    receipts,
                    transactions,
                )
                .unwrap();
            let mut store_update = self.store.store_update();
            wrapped_trie_changes.insertions_into(&mut store_update).unwrap();
            store_update.commit().unwrap();
            root = new_root;
            let new_receipts = receipt_results.into_iter().map(|(_, v)| v).collect();
            (root, stakes, new_receipts)
        }
    }

    /// Start with 2 validators with default stake X.
    /// 1. Validator 0 stakes 2 * X
    /// 2. Validator 0 creates new account Validator 2 with 3 * X in balance
    /// 3. Validator 2 stakes 2 * X
    /// 4. Validator 1 doesn't produce blocks and gets kicked out
    /// 5. At the end Validator 0 and 2 with 2 * X are validators. Validator 1 has stake returned to balance.
    #[test]
    fn test_validator_rotation() {
        let dir = TempDir::new("validator_rotation").unwrap();
        let store = create_store(&get_store_path(dir.path()));
        let num_nodes = 2;
        let validators = (0..num_nodes).map(|i| format!("test{}", i + 1)).collect::<Vec<_>>();
        let mut genesis_config =
            GenesisConfig::test(validators.iter().map(|v| v.as_str()).collect());
        genesis_config.epoch_length = 2;
        let nightshade = NightshadeRuntime::new(dir.path(), store, genesis_config);
        let (store_update, state_roots) = nightshade.genesis_state();
        store_update.commit().unwrap();
        let mut state_root = state_roots[0];
        let block_producers: Vec<_> =
            validators.iter().map(|id| InMemorySigner::from_seed(id, id).into()).collect();
        let (h0, h1, h2, h3, h4, h5, h6, h7, h8, h9, h10) = (
            hash(&[0]),
            hash(&[1]),
            hash(&[2]),
            hash(&[3]),
            hash(&[4]),
            hash(&[5]),
            hash(&[6]),
            hash(&[7]),
            hash(&[8]),
            hash(&[9]),
            hash(&[10]),
        );

        let staking_transaction = stake(1, &block_producers[0], TESTING_INIT_STAKE * 2);
        // test1 stakes twice the current stake, because test1 and test2 have the same amount of stake before, test2 will be
        // kicked out.
        let (new_root, validator_stakes, _) = nightshade.update(
            &state_root,
            0,
            &CryptoHash::default(),
            &h0,
            &vec![],
            &vec![staking_transaction],
        );
        state_root = new_root;
        assert_eq!(
            validator_stakes,
            vec![ValidatorStake::new(
                block_producers[0].account_id.clone(),
                block_producers[0].signer.public_key(),
                TESTING_INIT_STAKE * 2
            )]
        );
        let account = nightshade.view_account(state_root, &block_producers[0].account_id).unwrap();
        assert_eq!(
            account,
            AccountViewCallResult {
                account_id: block_producers[0].account_id.clone(),
                nonce: 1,
                amount: TESTING_INIT_BALANCE - TESTING_INIT_STAKE * 2,
                stake: TESTING_INIT_STAKE * 2,
                public_keys: vec![block_producers[0].signer.public_key()],
                code_hash: account.code_hash,
            }
        );

        nightshade
            .add_validator_proposals(CryptoHash::default(), h0, 0, validator_stakes, vec![])
            .unwrap();

        let new_account = format!("test{}", num_nodes + 1);
        let new_validator: BlockProducer =
            InMemorySigner::from_seed(&new_account, &new_account).into();
        let create_account_transaction = TransactionBody::CreateAccount(CreateAccountTransaction {
            nonce: 2,
            originator: block_producers[0].account_id.clone(),
            new_account_id: new_account,
            amount: TESTING_INIT_STAKE * 3,
            public_key: new_validator.signer.public_key().0[..].to_vec(),
        })
        .sign(&*block_producers[0].signer.clone());
        let staking_transaction = stake(1, &new_validator, TESTING_INIT_STAKE * 2);

        let (new_root, _, receipts) =
            nightshade.update(&state_root, 1, &h0, &h1, &vec![], &vec![create_account_transaction]);
        state_root = new_root;
        nightshade.add_validator_proposals(h0, h1, 1, vec![], vec![]).unwrap();

        state_root = nightshade.update(&state_root, 2, &h1, &h2, &receipts, &vec![]).0;
        nightshade.add_validator_proposals(h1, h2, 2, vec![], vec![]).unwrap();
        // test3 stakes the same amount as test1 and will be confirmed as a validator in the next epoch
        let (new_root, validator_stakes, _) =
            nightshade.update(&state_root, 3, &h2, &h3, &vec![], &vec![staking_transaction]);
        state_root = new_root;
        assert_eq!(
            validator_stakes,
            vec![ValidatorStake::new(
                new_validator.account_id.clone(),
                new_validator.signer.public_key(),
                TESTING_INIT_STAKE * 2
            )]
        );
        nightshade.add_validator_proposals(h2, h3, 3, validator_stakes, vec![]).unwrap();
        nightshade.update(&state_root, 4, &h3, &h4, &vec![], &vec![]).0;
        nightshade.add_validator_proposals(h3, h4, 4, vec![], vec![]).unwrap();
        {
            let mut vm = nightshade.validator_manager.write().expect(POISONED_LOCK_ERR);
            let validators = vm.get_validators(h4).unwrap();
            // at the beginning of epoch 4, test2 will be kicked out and test3 will join
            assert_eq!(
                validators,
                &assignment(
                    vec![("test3", TESTING_INIT_STAKE * 2), ("test1", TESTING_INIT_STAKE * 2)],
                    vec![1, 0],
                    vec![vec![(1, 1), (0, 1)]],
                    vec![],
                    6,
                    change_stake(vec![
                        ("test1", TESTING_INIT_STAKE * 2),
                        ("test2", 0),
                        ("test3", TESTING_INIT_STAKE * 2)
                    ])
                )
            );
        }
        state_root = nightshade.update(&state_root, 4, &h3, &h4, &vec![], &vec![]).0;
        nightshade.add_validator_proposals(h3, h4, 4, vec![], vec![]).unwrap();
        let account = nightshade.view_account(state_root, &block_producers[0].account_id).unwrap();
        assert_eq!(
            account,
            AccountViewCallResult {
                account_id: block_producers[0].account_id.clone(),
                nonce: 2,
                amount: TESTING_INIT_BALANCE - TESTING_INIT_STAKE * 5,
                stake: TESTING_INIT_STAKE * 2,
                public_keys: vec![block_producers[0].signer.public_key()],
                code_hash: account.code_hash
            }
        );
        state_root = nightshade.update(&state_root, 5, &h4, &h5, &vec![], &vec![]).0;
        nightshade.add_validator_proposals(h4, h5, 5, vec![], vec![]).unwrap();
        state_root = nightshade.update(&state_root, 6, &h5, &h6, &vec![], &vec![]).0;
        nightshade.add_validator_proposals(h5, h6, 6, vec![], vec![]).unwrap();

        let account = nightshade.view_account(state_root, &block_producers[1].account_id).unwrap();
        assert_eq!(
            account,
            AccountViewCallResult {
                account_id: block_producers[1].account_id.clone(),
                nonce: 0,
                amount: TESTING_INIT_BALANCE - TESTING_INIT_STAKE,
                stake: TESTING_INIT_STAKE,
                public_keys: vec![block_producers[1].signer.public_key()],
                code_hash: account.code_hash
            }
        );

        let account = nightshade.view_account(state_root, &new_validator.account_id).unwrap();
        assert_eq!(
            account,
            AccountViewCallResult {
                account_id: new_validator.account_id.clone(),
                nonce: 1,
                amount: TESTING_INIT_STAKE,
                stake: TESTING_INIT_STAKE * 2,
                public_keys: vec![new_validator.signer.public_key()],
                code_hash: account.code_hash
            }
        );

        state_root = nightshade.update(&state_root, 7, &h6, &h7, &vec![], &vec![]).0;
        nightshade.add_validator_proposals(h6, h7, 7, vec![], vec![]).unwrap();
        state_root = nightshade.update(&state_root, 8, &h7, &h8, &vec![], &vec![]).0;
        nightshade.add_validator_proposals(h7, h8, 8, vec![], vec![]).unwrap();

        let account = nightshade.view_account(state_root, &block_producers[1].account_id).unwrap();
        assert_eq!(
            account,
            AccountViewCallResult {
                account_id: block_producers[1].account_id.clone(),
                nonce: 0,
                amount: TESTING_INIT_BALANCE,
                stake: 0,
                public_keys: vec![block_producers[1].signer.public_key()],
                code_hash: account.code_hash
            }
        );

        state_root = nightshade.update(&state_root, 9, &h8, &h9, &vec![], &vec![]).0;
        nightshade.add_validator_proposals(h8, h9, 9, vec![], vec![]).unwrap();
        state_root = nightshade.update(&state_root, 10, &h9, &h10, &vec![], &vec![]).0;
        nightshade.add_validator_proposals(h9, h10, 10, vec![], vec![]).unwrap();

        // make sure their is no double return of stake
        let account = nightshade.view_account(state_root, &block_producers[1].account_id).unwrap();
        assert_eq!(
            account,
            AccountViewCallResult {
                account_id: block_producers[1].account_id.clone(),
                nonce: 0,
                amount: TESTING_INIT_BALANCE,
                stake: 0,
                public_keys: vec![block_producers[1].signer.public_key()],
                code_hash: account.code_hash
            }
        );
    }

    #[test]
    fn test_validator_stake_change() {
        let dir = TempDir::new("validator_stake_change").unwrap();
        let store = create_store(&get_store_path(dir.path()));
        let num_nodes = 2;
        let validators = (0..num_nodes).map(|i| format!("test{}", i + 1)).collect::<Vec<_>>();
        let mut genesis_config =
            GenesisConfig::test(validators.iter().map(|v| v.as_str()).collect());
        genesis_config.epoch_length = 2;
        let nightshade = NightshadeRuntime::new(dir.path(), store, genesis_config);
        let (store_update, state_roots) = nightshade.genesis_state();
        store_update.commit().unwrap();
        let mut state_root = state_roots[0];
        let block_producers: Vec<_> =
            validators.iter().map(|id| InMemorySigner::from_seed(id, id).into()).collect();
        let (h0, h1, h2, h3, h4, h5, h6) =
            (hash(&[0]), hash(&[1]), hash(&[2]), hash(&[3]), hash(&[4]), hash(&[5]), hash(&[6]));
        let staking_transaction = stake(1, &block_producers[0], TESTING_INIT_STAKE - 1);
        let (new_root, validator_stakes, _) = nightshade.update(
            &state_root,
            0,
            &CryptoHash::default(),
            &h0,
            &vec![],
            &vec![staking_transaction],
        );
        state_root = new_root;
        assert_eq!(
            validator_stakes,
            vec![ValidatorStake::new(
                block_producers[0].account_id.clone(),
                block_producers[0].signer.public_key(),
                TESTING_INIT_STAKE - 1
            )]
        );
        let account = nightshade.view_account(state_root, &block_producers[0].account_id).unwrap();
        assert_eq!(
            account,
            AccountViewCallResult {
                account_id: block_producers[0].account_id.clone(),
                nonce: 1,
                amount: TESTING_INIT_BALANCE - TESTING_INIT_STAKE,
                stake: TESTING_INIT_STAKE,
                public_keys: vec![block_producers[0].signer.public_key()],
                code_hash: account.code_hash
            }
        );

        nightshade
            .add_validator_proposals(CryptoHash::default(), h0, 0, validator_stakes, vec![])
            .unwrap();

        state_root = nightshade.update(&state_root, 1, &h0, &h1, &vec![], &vec![]).0;
        nightshade.add_validator_proposals(h0, h1, 1, vec![], vec![]).unwrap();

        state_root = nightshade.update(&state_root, 2, &h1, &h2, &vec![], &vec![]).0;
        nightshade.add_validator_proposals(h1, h2, 2, vec![], vec![]).unwrap();

        state_root = nightshade.update(&state_root, 3, &h2, &h3, &vec![], &vec![]).0;
        nightshade.add_validator_proposals(h2, h3, 3, vec![], vec![]).unwrap();

        state_root = nightshade.update(&state_root, 4, &h3, &h4, &vec![], &vec![]).0;
        nightshade.add_validator_proposals(h3, h4, 4, vec![], vec![]).unwrap();

        let account = nightshade.view_account(state_root, &block_producers[0].account_id).unwrap();
        assert_eq!(
            account,
            AccountViewCallResult {
                account_id: block_producers[0].account_id.clone(),
                nonce: 1,
                amount: TESTING_INIT_BALANCE - TESTING_INIT_STAKE,
                stake: TESTING_INIT_STAKE,
                public_keys: vec![block_producers[0].signer.public_key()],
                code_hash: account.code_hash
            }
        );

        state_root = nightshade.update(&state_root, 5, &h4, &h5, &vec![], &vec![]).0;
        nightshade.add_validator_proposals(h4, h5, 5, vec![], vec![]).unwrap();

        state_root = nightshade.update(&state_root, 6, &h5, &h6, &vec![], &vec![]).0;
        nightshade.add_validator_proposals(h5, h6, 6, vec![], vec![]).unwrap();

        let account = nightshade.view_account(state_root, &block_producers[0].account_id).unwrap();
        assert_eq!(
            account,
            AccountViewCallResult {
                account_id: block_producers[0].account_id.clone(),
                nonce: 1,
                amount: TESTING_INIT_BALANCE - TESTING_INIT_STAKE + 1,
                stake: TESTING_INIT_STAKE - 1,
                public_keys: vec![block_producers[0].signer.public_key()],
                code_hash: account.code_hash
            }
        );
    }

    #[test]
    fn test_validator_stake_change_multiple_times() {
        let dir = TempDir::new("validator_stake_change_multiple_times").unwrap();
        let store = create_store(&get_store_path(dir.path()));
        let num_nodes = 2;
        let validators = (0..num_nodes).map(|i| format!("test{}", i + 1)).collect::<Vec<_>>();
        let mut genesis_config =
            GenesisConfig::test(validators.iter().map(|v| v.as_str()).collect());
        genesis_config.epoch_length = 2;
        let nightshade = NightshadeRuntime::new(dir.path(), store, genesis_config);
        let (store_update, state_roots) = nightshade.genesis_state();
        store_update.commit().unwrap();
        let mut state_root = state_roots[0];
        let block_producers: Vec<_> =
            validators.iter().map(|id| InMemorySigner::from_seed(id, id).into()).collect();
        let (h0, h1, h2, h3, h4, h5, h6, h7, h8) = (
            hash(&[0]),
            hash(&[1]),
            hash(&[2]),
            hash(&[3]),
            hash(&[4]),
            hash(&[5]),
            hash(&[6]),
            hash(&[7]),
            hash(&[8]),
        );
        let staking_transaction = stake(1, &block_producers[0], TESTING_INIT_STAKE - 1);
        let staking_transaction1 = stake(2, &block_producers[0], TESTING_INIT_STAKE - 2);
        let staking_transaction2 = stake(1, &block_producers[1], TESTING_INIT_STAKE + 1);
        let (new_root, validator_stakes, _) = nightshade.update(
            &state_root,
            0,
            &CryptoHash::default(),
            &h0,
            &vec![],
            &vec![staking_transaction, staking_transaction1, staking_transaction2],
        );
        state_root = new_root;
        let account = nightshade.view_account(state_root, &block_producers[0].account_id).unwrap();
        assert_eq!(
            account,
            AccountViewCallResult {
                account_id: block_producers[0].account_id.clone(),
                nonce: 2,
                amount: TESTING_INIT_BALANCE - TESTING_INIT_STAKE,
                stake: TESTING_INIT_STAKE,
                public_keys: vec![block_producers[0].signer.public_key()],
                code_hash: account.code_hash
            }
        );

        nightshade
            .add_validator_proposals(CryptoHash::default(), h0, 0, validator_stakes, vec![])
            .unwrap();

        state_root = nightshade.update(&state_root, 1, &h0, &h1, &vec![], &vec![]).0;
        nightshade.add_validator_proposals(h0, h1, 1, vec![], vec![]).unwrap();

        let staking_transaction = stake(3, &block_producers[0], TESTING_INIT_STAKE + 1);
        let staking_transaction1 = stake(2, &block_producers[1], TESTING_INIT_STAKE + 2);
        let staking_transaction2 = stake(3, &block_producers[1], TESTING_INIT_STAKE - 1);

        let (new_root, validator_stakes, _) = nightshade.update(
            &state_root,
            2,
            &h1,
            &h2,
            &vec![],
            &vec![staking_transaction, staking_transaction1, staking_transaction2],
        );
        state_root = new_root;
        nightshade.add_validator_proposals(h1, h2, 2, validator_stakes, vec![]).unwrap();

        state_root = nightshade.update(&state_root, 3, &h2, &h3, &vec![], &vec![]).0;
        nightshade.add_validator_proposals(h2, h3, 3, vec![], vec![]).unwrap();

        state_root = nightshade.update(&state_root, 4, &h3, &h4, &vec![], &vec![]).0;
        nightshade.add_validator_proposals(h3, h4, 4, vec![], vec![]).unwrap();

        let account = nightshade.view_account(state_root, &block_producers[0].account_id).unwrap();
        assert_eq!(
            account,
            AccountViewCallResult {
                account_id: block_producers[0].account_id.clone(),
                nonce: 3,
                amount: TESTING_INIT_BALANCE - TESTING_INIT_STAKE - 1,
                stake: TESTING_INIT_STAKE + 1,
                public_keys: vec![block_producers[0].signer.public_key()],
                code_hash: account.code_hash
            }
        );

        let account = nightshade.view_account(state_root, &block_producers[1].account_id).unwrap();
        assert_eq!(
            account,
            AccountViewCallResult {
                account_id: block_producers[1].account_id.clone(),
                nonce: 3,
                amount: TESTING_INIT_BALANCE - TESTING_INIT_STAKE - 1,
                stake: TESTING_INIT_STAKE + 1,
                public_keys: vec![block_producers[1].signer.public_key()],
                code_hash: account.code_hash
            }
        );

        state_root = nightshade.update(&state_root, 5, &h4, &h5, &vec![], &vec![]).0;
        nightshade.add_validator_proposals(h4, h5, 5, vec![], vec![]).unwrap();

        state_root = nightshade.update(&state_root, 6, &h5, &h6, &vec![], &vec![]).0;
        nightshade.add_validator_proposals(h5, h6, 6, vec![], vec![]).unwrap();

        let account = nightshade.view_account(state_root, &block_producers[0].account_id).unwrap();
        assert_eq!(
            account,
            AccountViewCallResult {
                account_id: block_producers[0].account_id.clone(),
                nonce: 3,
                amount: TESTING_INIT_BALANCE - TESTING_INIT_STAKE - 1,
                stake: TESTING_INIT_STAKE + 1,
                public_keys: vec![block_producers[0].signer.public_key()],
                code_hash: account.code_hash
            }
        );

        let account = nightshade.view_account(state_root, &block_producers[1].account_id).unwrap();
        assert_eq!(
            account,
            AccountViewCallResult {
                account_id: block_producers[1].account_id.clone(),
                nonce: 3,
                amount: TESTING_INIT_BALANCE - TESTING_INIT_STAKE - 1,
                stake: TESTING_INIT_STAKE + 1,
                public_keys: vec![block_producers[1].signer.public_key()],
                code_hash: account.code_hash
            }
        );

        state_root = nightshade.update(&state_root, 7, &h6, &h7, &vec![], &vec![]).0;
        nightshade.add_validator_proposals(h6, h7, 7, vec![], vec![]).unwrap();

        state_root = nightshade.update(&state_root, 8, &h7, &h8, &vec![], &vec![]).0;
        nightshade.add_validator_proposals(h7, h8, 8, vec![], vec![]).unwrap();

        let account = nightshade.view_account(state_root, &block_producers[0].account_id).unwrap();
        assert_eq!(
            account,
            AccountViewCallResult {
                account_id: block_producers[0].account_id.clone(),
                nonce: 3,
                amount: TESTING_INIT_BALANCE - TESTING_INIT_STAKE - 1,
                stake: TESTING_INIT_STAKE + 1,
                public_keys: vec![block_producers[0].signer.public_key()],
                code_hash: account.code_hash
            }
        );

        let account = nightshade.view_account(state_root, &block_producers[1].account_id).unwrap();
        assert_eq!(
            account,
            AccountViewCallResult {
                account_id: block_producers[1].account_id.clone(),
                nonce: 3,
                amount: TESTING_INIT_BALANCE - TESTING_INIT_STAKE + 1,
                stake: TESTING_INIT_STAKE - 1,
                public_keys: vec![block_producers[1].signer.public_key()],
                code_hash: account.code_hash
            }
        );
    }

    #[test]
    fn test_check_validator_signature() {
        let dir = TempDir::new("check_validator_signature").unwrap();
        let store = create_store(&get_store_path(dir.path()));
        let num_nodes = 2;
        let validators = (0..num_nodes).map(|i| format!("test{}", i + 1)).collect::<Vec<_>>();
        let mut genesis_config =
            GenesisConfig::test(validators.iter().map(|v| v.as_str()).collect());
        genesis_config.epoch_length = 2;
        let nightshade = NightshadeRuntime::new(dir.path(), store, genesis_config);
        let (store_update, _) = nightshade.genesis_state();
        store_update.commit().unwrap();
        let data = [0; 32];
        let signer = InMemorySigner::from_seed(&validators[0], &validators[0]);
        let signature = signer.sign(&data);
        assert!(nightshade.check_validator_signature(
            &CryptoHash::default(),
            &validators[0],
            &data,
            &signature
        ));
    }

    #[test]
    fn test_check_validator_signature_failure() {
        let dir = TempDir::new("check_validator_signature_failure").unwrap();
        let store = create_store(&get_store_path(dir.path()));
        let num_nodes = 2;
        let validators = (0..num_nodes).map(|i| format!("test{}", i + 1)).collect::<Vec<_>>();
        let mut genesis_config =
            GenesisConfig::test(validators.iter().map(|v| v.as_str()).collect());
        genesis_config.epoch_length = 2;
        let nightshade = NightshadeRuntime::new(dir.path(), store, genesis_config);
        let (store_update, _) = nightshade.genesis_state();
        store_update.commit().unwrap();
        let data = [0; 32];
        let signer = InMemorySigner::from_seed(&validators[0], &validators[0]);
        let signature = signer.sign(&data);
        assert!(!nightshade.check_validator_signature(
            &CryptoHash::default(),
            &validators[1],
            &data,
            &signature
        ));
    }
}<|MERGE_RESOLUTION|>--- conflicted
+++ resolved
@@ -9,25 +9,17 @@
 use near_chain::{
     BlockHeader, Error, ErrorKind, ReceiptResult, RuntimeAdapter, ValidTransaction, Weight,
 };
-<<<<<<< HEAD
-use near_primitives::account::AccessKey;
-=======
 use near_primitives::account::{AccessKey, Account};
->>>>>>> 8cc3c34d
 use near_primitives::crypto::signature::{verify, PublicKey, Signature};
 use near_primitives::hash::{hash, CryptoHash};
 use near_primitives::rpc::{AccountViewCallResult, QueryResponse, ViewStateResult};
 use near_primitives::transaction::{ReceiptTransaction, SignedTransaction, TransactionResult};
 use near_primitives::types::{AccountId, BlockIndex, MerkleHash, ShardId, ValidatorStake};
 use near_primitives::utils::prefix_for_access_key;
-<<<<<<< HEAD
-use near_store::{get, Store, StoreUpdate, Trie, TrieUpdate, WrappedTrieChanges, COL_BLOCK_HEADER};
-=======
 use near_store::{
     get_access_key_raw, get_account, set_account, Store, StoreUpdate, Trie, TrieUpdate,
-    WrappedTrieChanges,
+    WrappedTrieChanges, COL_BLOCK_HEADER,
 };
->>>>>>> 8cc3c34d
 use near_verifier::TransactionVerifier;
 use node_runtime::adapter::query_client;
 use node_runtime::ethereum::EthashProvider;
@@ -37,11 +29,8 @@
 use crate::config::GenesisConfig;
 use crate::validator_manager::{ValidatorEpochConfig, ValidatorManager};
 use kvdb::DBValue;
-<<<<<<< HEAD
 use near_primitives::sharding::ShardChunkHeader;
-=======
 use std::collections::BTreeSet;
->>>>>>> 8cc3c34d
 
 const POISONED_LOCK_ERR: &str = "The lock was poisoned.";
 
@@ -93,51 +82,6 @@
         );
         NightshadeRuntime { genesis_config, store, trie, runtime, trie_viewer, validator_manager }
     }
-<<<<<<< HEAD
-
-    fn get_block_proposer_info(
-        &self,
-        parent_hash: CryptoHash,
-        height: BlockIndex,
-    ) -> Result<ValidatorStake, Box<dyn std::error::Error>> {
-        let mut vm = self.validator_manager.write().expect(POISONED_LOCK_ERR);
-        let (epoch_hash, idx) = vm.get_epoch_offset(parent_hash, height)?;
-        let validator_assignemnt = vm.get_validators(epoch_hash)?;
-        let total_seats: u64 = validator_assignemnt.block_producers.iter().sum();
-        let mut cur_seats = 0;
-        for (i, seats) in validator_assignemnt.block_producers.iter().enumerate() {
-            if cur_seats + seats > idx % total_seats {
-                return Ok(validator_assignemnt.validators[i].clone());
-            }
-            cur_seats += seats;
-        }
-        unreachable!()
-    }
-
-    fn get_chunk_proposer_info(
-        &self,
-        parent_hash: CryptoHash,
-        height: BlockIndex,
-        shard_id: ShardId,
-    ) -> Result<ValidatorStake, Box<dyn std::error::Error>> {
-        let mut vm = self.validator_manager.write().expect(POISONED_LOCK_ERR);
-        let (epoch_hash, idx) = vm.get_epoch_offset(parent_hash, height)?;
-        let validator_assignemnt = vm.get_validators(epoch_hash)?;
-        let total_seats: u64 = validator_assignemnt.chunk_producers[shard_id as usize]
-            .iter()
-            .map(|(_, seats)| seats)
-            .sum();
-        let mut cur_seats = 0;
-        for (index, seats) in validator_assignemnt.chunk_producers[shard_id as usize].iter() {
-            if cur_seats + seats > idx % total_seats {
-                return Ok(validator_assignemnt.validators[*index].clone());
-            }
-            cur_seats += seats;
-        }
-        unreachable!()
-    }
-=======
->>>>>>> 8cc3c34d
 }
 
 impl RuntimeAdapter for NightshadeRuntime {
@@ -189,7 +133,8 @@
     }
 
     fn verify_chunk_header_signature(&self, header: &ShardChunkHeader) -> bool {
-        let public_key = &self
+        let mut vm = self.validator_manager.write().expect(POISONED_LOCK_ERR);
+        let public_key = &vm
             .get_chunk_proposer_info(header.prev_block_hash, header.height_created, header.shard_id)
             .map(|vs| vs.public_key);
         if let Ok(public_key) = public_key {
@@ -223,29 +168,12 @@
 
     fn get_chunk_proposer(
         &self,
-        parent_hash: CryptoHash,
+        epoch_hash: CryptoHash,
         height: BlockIndex,
         shard_id: ShardId,
     ) -> Result<AccountId, Box<dyn std::error::Error>> {
-<<<<<<< HEAD
-        Ok(self.get_chunk_proposer_info(parent_hash, height, shard_id)?.account_id)
-=======
         let mut vm = self.validator_manager.write().expect(POISONED_LOCK_ERR);
-        let (epoch_hash, idx) = vm.get_epoch_offset(parent_hash, height)?;
-        let validator_assignemnt = vm.get_validators(epoch_hash)?;
-        let total_seats: u64 = validator_assignemnt.chunk_producers[shard_id as usize]
-            .iter()
-            .map(|(_, seats)| seats)
-            .sum();
-        let mut cur_seats = 0;
-        for (index, seats) in validator_assignemnt.chunk_producers[shard_id as usize].iter() {
-            if cur_seats + *seats > idx % total_seats {
-                return Ok(validator_assignemnt.validators[*index].account_id.clone());
-            }
-            cur_seats += *seats;
-        }
-        unreachable!()
->>>>>>> 8cc3c34d
+        Ok(vm.get_chunk_proposer_info(epoch_hash, height, shard_id)?.account_id)
     }
 
     fn check_validator_signature(
@@ -326,7 +254,7 @@
             Err(_) => return false,
         };
         if let Ok(validator_assignment) = vm.get_validators(epoch_hash) {
-            for (index, _seats) in validator_assignment.chunk_producers[shard_id as usize].iter() {
+            for index in validator_assignment.chunk_producers[shard_id as usize].iter() {
                 if validator_assignment.validators[*index].account_id == *account_id {
                     return true;
                 }
@@ -347,7 +275,7 @@
             Err(_) => return false,
         };
         if let Ok(validator_assignment) = vm.get_validators(epoch_hash) {
-            for (index, _seats) in validator_assignment.chunk_producers[shard_id as usize].iter() {
+            for index in validator_assignment.chunk_producers[shard_id as usize].iter() {
                 if validator_assignment.validators[*index].account_id == *account_id {
                     return true;
                 }
@@ -387,27 +315,14 @@
             .map_err(|err| err.into())
     }
 
-    fn get_epoch_offset(
-        &self,
-        parent_hash: CryptoHash,
-        block_index: BlockIndex,
-    ) -> Result<(CryptoHash, BlockIndex), Box<dyn std::error::Error>> {
-        let vm = self.validator_manager.read().expect(POISONED_LOCK_ERR);
-        Ok(vm.get_epoch_offset(parent_hash, block_index)?)
-    }
-
     fn apply_transactions(
         &self,
         shard_id: ShardId,
         state_root: &MerkleHash,
         block_index: BlockIndex,
         prev_block_hash: &CryptoHash,
-<<<<<<< HEAD
+        block_hash: &CryptoHash,
         receipts: &Vec<ReceiptTransaction>,
-=======
-        block_hash: &CryptoHash,
-        receipts: &Vec<Vec<ReceiptTransaction>>,
->>>>>>> 8cc3c34d
         transactions: &Vec<SignedTransaction>,
     ) -> Result<
         (
@@ -664,7 +579,7 @@
             block_index: BlockIndex,
             prev_block_hash: &CryptoHash,
             block_hash: &CryptoHash,
-            receipts: &Vec<Vec<ReceiptTransaction>>,
+            receipts: &Vec<ReceiptTransaction>,
             transactions: &Vec<SignedTransaction>,
         ) -> (CryptoHash, Vec<ValidatorStake>, Vec<Vec<ReceiptTransaction>>) {
             let mut root = *state_root;
@@ -778,7 +693,16 @@
         state_root = new_root;
         nightshade.add_validator_proposals(h0, h1, 1, vec![], vec![]).unwrap();
 
-        state_root = nightshade.update(&state_root, 2, &h1, &h2, &receipts, &vec![]).0;
+        state_root = nightshade
+            .update(
+                &state_root,
+                2,
+                &h1,
+                &h2,
+                &receipts.iter().flatten().cloned().collect::<Vec<_>>(),
+                &vec![],
+            )
+            .0;
         nightshade.add_validator_proposals(h1, h2, 2, vec![], vec![]).unwrap();
         // test3 stakes the same amount as test1 and will be confirmed as a validator in the next epoch
         let (new_root, validator_stakes, _) =
@@ -804,7 +728,7 @@
                 &assignment(
                     vec![("test3", TESTING_INIT_STAKE * 2), ("test1", TESTING_INIT_STAKE * 2)],
                     vec![1, 0],
-                    vec![vec![(1, 1), (0, 1)]],
+                    vec![vec![1, 0]],
                     vec![],
                     6,
                     change_stake(vec![
